--- conflicted
+++ resolved
@@ -142,11 +142,7 @@
 				{
 					for (final Action action : move.actions())
 					{
-<<<<<<< HEAD
-						if (action != null && action.actionType()!= null && action.actionType().equals(ActionType.Remove))
-=======
 						if (action != null && action.actionType() != null && action.actionType().equals(ActionType.Remove))
->>>>>>> 2f7544e5
 						{
 							final ActionRemove removeAction = (ActionRemove) action;
 							final int removeSite = removeAction.to();
