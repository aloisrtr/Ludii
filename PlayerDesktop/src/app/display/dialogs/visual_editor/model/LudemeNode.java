--- conflicted
+++ resolved
@@ -51,9 +51,6 @@
      */
     private boolean dynamic = false; // TODO: Not hard-coded
 
-<<<<<<< HEAD
-    public LudemeNode(Symbol symbol, int x, int y) {
-=======
     /**
      * Constructor for a new LudemeNode
      * @param symbol Symbol/Ludeme this node represents
@@ -65,7 +62,6 @@
 
         System.out.println("Creating new LudemeNode: " + symbol.grammarLabel());
 
->>>>>>> d540712a
         this.ID = LAST_ID++;
         this.SYMBOL = symbol;
         this.CLAUSES = symbol.rule().rhs();
