--- conflicted
+++ resolved
@@ -140,7 +140,7 @@
             zoomFactor0 = zoomFactor;
             g2.transform(at);
         }
-        
+
         boolean showBackgroundDots = true;
         if(showBackgroundDots)
         {
@@ -195,15 +195,9 @@
 
 
         List<Symbol> possibleSymbols = ch.getSelectedConnectionComponent().getRequiredSymbols();
-<<<<<<< HEAD
         String gameDescription = ch.getSelectedConnectionComponent().getLudemeNodeComponent().node().codeCompletionGameDescription((LudemeNode) graph().getRoot(), ch.getSelectedConnectionComponent().getInputField().getInputIndex(), "[#]"); // TODO: Insert [#] as wild card for completion
         System.out.println(gameDescription);
-        //List<Symbol> typeMatched = TypeMatch.getInstance().typematch(gameDescription,controller,possibleSymbols);
-=======
-        String gameDescription = ch.getSelectedConnectionComponent().getLudemeNodeComponent().node().stringRepresentationUntilInputIndex(ch.getSelectedConnectionComponent().getInputField().getInputIndex(), COMPLETION_WILDCARD);
-
         List<Symbol> typeMatched = TypeMatch.getInstance().typematch(gameDescription,controller,possibleSymbols);
->>>>>>> d5565a19
         connectLudemeWindow.updateList(possibleSymbols);
         connectLudemeWindow.setVisible(true);
         connectLudemeWindow.setLocation(mousePosition);
