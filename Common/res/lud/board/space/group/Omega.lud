--- conflicted
+++ resolved
@@ -53,34 +53,23 @@
     {
     (item "2" 
         <2> 
-<<<<<<< HEAD
     	<(and (set Score P1 (* (sizes Group P1))) (set Score P2 (* (sizes Group P2))))>  
-        <{(score P1 (* (sizes Group P1))) (score P2 (* (sizes Group P2)))}>  
-=======
         <{(score P1 (* (sizes Group P1))) (score P2 (* (sizes Group P2)))}> 
->>>>>>> 383ee218
         "The version of the game played with 2 players."
     )* 
     
     (item "3" 
         <3> 
-<<<<<<< HEAD
 	<(and {(set Score P1 (* (sizes Group P1))) (set Score P2 (* (sizes Group P2))) (set Score P3 (* (sizes Group P3)))})>  
         <{(score P1 (* (sizes Group P1))) (score P2 (* (sizes Group P2))) (score P3 (* (sizes Group P3)))}>  
-=======
-        <{(score P1 (* (sizes Group P1))) (score P2 (* (sizes Group P2))) (score P3 (* (sizes Group P3)))}> 
->>>>>>> 383ee218
         "The version of the game played with 3 players."
     ) 
     
     (item "4" 
         <4> 
-<<<<<<< HEAD
 	<(and {(set Score P1 (* (sizes Group P1))) (set Score P2 (* (sizes Group P2))) (set Score P3 (* (sizes Group P3))) (set Score P4 (* (sizes Group P4)))})>  
         <{(score P1 (* (sizes Group P1))) (score P2 (* (sizes Group P2))) (score P3 (* (sizes Group P3))) (score P4 (* (sizes Group P4)))}>  
-=======
-        <{(score P1 (* (sizes Group P1))) (score P2 (* (sizes Group P2))) (score P3 (* (sizes Group P3))) (score P4 (* (sizes Group P4)))}> 
->>>>>>> 383ee218
+
         "The version of the game played with 4 players."
     ) 
     
